{{!-- Uses layouts/main.hbs by default --}}

<div class="row g-3">
  <!-- Left column -->
  <div class="col-12 col-lg-4 sticky-lg-top align-self-start">
    <div class="card builder-left-card">
      <div class="card-header">
        <div class="nav-align-top">
          <ul class="nav nav-pills nav-fill" role="tablist">
            <li class="nav-item">
              <button id="tabAdd" type="button" class="nav-link active" role="tab" data-bs-toggle="tab"
                data-bs-target="#lp-pill-add" aria-controls="lp-pill-add" aria-selected="true">
                Add Field
              </button>
            </li>
            <li class="nav-item">
              <button id="tabEdit" type="button" class="nav-link" role="tab" data-bs-toggle="tab"
                data-bs-target="#lp-pill-edit" aria-controls="lp-pill-edit" aria-selected="false">
                Edit Field
              </button>
            </li>
          </ul>
        </div>
      </div>

      <div class="card-body tab-content">
        <!-- Add Field -->
        <div class="tab-pane fade show active" id="lp-pill-add" role="tabpanel" aria-labelledby="tabAdd">
          <div class="mb-3">
            <label class="form-label d-block fw-semibold">Quick Add</label>
            <div id="quickAddButtons" class="row g-2 align-items-stretch">
              <div class="col-6 d-flex"><button type="button"
                  class="btn btn-outline-primary w-100 h-100 d-flex justify-content-start align-items-start text-start"
                  data-type="singleLine"><i class="icon-base ti tabler-forms icon-sm me-2"></i><span
                    class="text-start">Single Line</span></button></div>
              <div class="col-6 d-flex"><button type="button"
                  class="btn btn-outline-primary w-100 h-100 d-flex justify-content-start align-items-start text-start"
                  data-type="paragraph"><i class="icon-base ti tabler-article icon-sm me-2"></i><span
                    class="text-start">Paragraph</span></button></div>
              <div class="col-6 d-flex"><button type="button"
                  class="btn btn-outline-primary w-100 h-100 d-flex justify-content-start align-items-start text-start"
                  data-type="dropdown"><i class="icon-base ti tabler-list icon-sm me-2"></i><span
                    class="text-start">Dropdown</span></button></div>
              <div class="col-6 d-flex"><button type="button"
                  class="btn btn-outline-primary w-100 h-100 d-flex justify-content-start align-items-start text-start"
                  data-type="multipleChoice"><i class="icon-base ti tabler-list-check icon-sm me-2"></i><span
                    class="text-start">Multi-choice</span></button></div>
              <div class="col-6 d-flex"><button type="button"
                  class="btn btn-outline-primary w-100 h-100 d-flex justify-content-start align-items-start text-start"
                  data-type="checkboxes"><i class="icon-base ti tabler-square-rounded-check icon-sm me-2"></i><span
                    class="text-start">Checkboxes</span></button></div>
              <div class="col-6 d-flex"><button type="button"
                  class="btn btn-outline-primary w-100 h-100 d-flex justify-content-start align-items-start text-start"
                  data-type="number"><i class="icon-base ti tabler-list-numbers icon-sm me-2"></i><span
                    class="text-start">Number</span></button></div>
              <div class="col-6 d-flex"><button type="button"
                  class="btn btn-outline-primary w-100 h-100 d-flex justify-content-start align-items-start text-start"
                  data-type="name"><i class="icon-base ti tabler-user icon-sm me-2"></i><span
                    class="text-start">Name</span></button></div>
              <div class="col-6 d-flex"><button type="button"
                  class="btn btn-outline-primary w-100 h-100 d-flex justify-content-start align-items-start text-start"
                  data-type="email"><i class="icon-base ti tabler-mail icon-sm me-2"></i><span
                    class="text-start">Email</span></button></div>
              <div class="col-6 d-flex"><button type="button"
                  class="btn btn-outline-primary w-100 h-100 d-flex justify-content-start align-items-start text-start"
                  data-type="phone"><i class="icon-base ti tabler-phone icon-sm me-2"></i><span
                    class="text-start">Phone</span></button></div>
              <div class="col-6 d-flex"><button type="button"
                  class="btn btn-outline-primary w-100 h-100 d-flex justify-content-start align-items-start text-start"
                  data-type="password"><i class="icon-base ti tabler-lock icon-sm me-2"></i><span
                    class="text-start">Password</span></button></div>

              <!-- Additional field types -->
<<<<<<< HEAD
              <div class="col-6 d-flex"><button type="button"
                  class="btn btn-outline-primary w-100 h-100 d-flex justify-content-start align-items-start text-start"
                  data-type="date"><i class="icon-base ti tabler-calendar icon-sm me-2"></i><span
                    class="text-start">Date</span></button></div>
              <div class="col-6 d-flex"><button type="button"
                  class="btn btn-outline-primary w-100 h-100 d-flex justify-content-start align-items-start text-start"
                  data-type="time"><i class="icon-base ti tabler-clock icon-sm me-2"></i><span
                    class="text-start">Time</span></button></div>
              <div class="col-6 d-flex"><button type="button"
                  class="btn btn-outline-primary w-100 h-100 d-flex justify-content-start align-items-start text-start"
                  data-type="datetime"><i class="icon-base ti tabler-calendar-time icon-sm me-2"></i><span
                    class="text-start">Datetime</span></button></div>
              <div class="col-6 d-flex"><button type="button"
                  class="btn btn-outline-primary w-100 h-100 d-flex justify-content-start align-items-start text-start"
                  data-type="url"><i class="icon-base ti tabler-link icon-sm me-2"></i><span
                    class="text-start">URL</span></button></div>
              <div class="col-6 d-flex"><button type="button"
                  class="btn btn-outline-primary w-100 h-100 d-flex justify-content-start align-items-start text-start"
                  data-type="file"><i class="icon-base ti tabler-file-upload icon-sm me-2"></i><span
                    class="text-start">File Upload</span></button></div>
              <div class="col-6 d-flex"><button type="button"
                  class="btn btn-outline-primary w-100 h-100 d-flex justify-content-start align-items-start text-start"
                  data-type="richText"><i class="icon-base ti tabler-edit icon-sm me-2"></i><span
                    class="text-start">Rich Text Editor</span></button></div>
=======
              <div class="col-6 d-flex"><button type="button" class="btn btn-outline-primary w-100 h-100 d-flex justify-content-start align-items-start text-start" data-type="date"><i class="icon-base ti tabler-calendar icon-sm me-2"></i><span class="text-start">Date</span></button></div>
              <div class="col-6 d-flex"><button type="button" class="btn btn-outline-primary w-100 h-100 d-flex justify-content-start align-items-start text-start" data-type="time"><i class="icon-base ti tabler-clock icon-sm me-2"></i><span class="text-start">Time</span></button></div>
              <div class="col-6 d-flex"><button type="button" class="btn btn-outline-primary w-100 h-100 d-flex justify-content-start align-items-start text-start" data-type="datetime"><i class="icon-base ti tabler-calendar-time icon-sm me-2"></i><span class="text-start">Datetime</span></button></div>
              <div class="col-6 d-flex"><button type="button" class="btn btn-outline-primary w-100 h-100 d-flex justify-content-start align-items-start text-start" data-type="month"><i class="icon-base ti tabler-calendar-stats icon-sm me-2"></i><span class="text-start">Month</span></button></div>
              
              <div class="col-6 d-flex"><button type="button" class="btn btn-outline-primary w-100 h-100 d-flex justify-content-start align-items-start text-start" data-type="url"><i class="icon-base ti tabler-link icon-sm me-2"></i><span class="text-start">URL</span></button></div>
              <div class="col-6 d-flex"><button type="button" class="btn btn-outline-primary w-100 h-100 d-flex justify-content-start align-items-start text-start" data-type="file"><i class="icon-base ti tabler-file-upload icon-sm me-2"></i><span class="text-start">File Upload</span></button></div>

>>>>>>> c9efc84f
            </div>
          </div>

          <div class="mb-3">
            <label class="form-label d-block fw-semibold">Presets</label>
            <div id="presetButtons" class="row g-2 align-items-stretch">
              <div class="col-6 d-flex"><button type="button"
                  class="btn btn-outline-secondary w-100 h-100 d-flex justify-content-start align-items-start text-start"
                  data-type="multipleChoice" data-label="Yes / No" data-options="Yes,No"><i
                    class="icon-base ti tabler-list-check icon-sm me-2"></i><span
                    class="text-start">Yes/No</span></button></div>
              <div class="col-6 d-flex"><button type="button"
                  class="btn btn-outline-secondary w-100 h-100 d-flex justify-content-start align-items-start text-start"
                  data-type="multipleChoice" data-label="NPS (1-10)" data-options="1,2,3,4,5,6,7,8,9,10"><i
                    class="icon-base ti tabler-chart-pie icon-sm me-2"></i><span class="text-start">NPS
                    (1-10)</span></button></div>
              <div class="col-6 d-flex"><button type="button"
                  class="btn btn-outline-secondary w-100 h-100 d-flex justify-content-start align-items-start text-start"
                  data-type="dropdown" data-label="Issue Type" data-options="Billing,Bug,Feature Request,Other"><i
                    class="icon-base ti tabler-list-details icon-sm me-2"></i><span class="text-start">Issue
                    Type</span></button></div>
              <div class="col-6 d-flex"><button type="button"
                  class="btn btn-outline-secondary w-100 h-100 d-flex justify-content-start align-items-start text-start"
                  data-type="checkboxes" data-label="Consent" data-options="I agree to the terms"><i
                    class="icon-base ti tabler-square-rounded-check icon-sm me-2"></i><span
                    class="text-start">Consent</span></button></div>
            </div>
          </div>
        </div>



        <!-- Edit Field -->
        <div class="tab-pane fade" id="lp-pill-edit" role="tabpanel" aria-labelledby="tabEdit">
          <h5 id="editTitle" class="text-body-secondary"></h5>

          <div class="mb-3">
            <label for="editLabel" class="form-label">Display Label</label>
            <span class="text-danger">*</span>
            <input id="editLabel" type="text" class="form-control" placeholder="Shown to users">
          </div>

          <div class="mb-3" id="editOptionsRow">
            <label for="editOptions" class="form-label">Options (comma-separated)</label>
            <span class="text-danger">*</span>
            <input id="editOptions" type="text" class="form-control" placeholder="Option 1, Option 2">
          </div>

          <div class="mb-3" id="editValueRow">
            <label for="editValue" class="form-label">Default Value</label>
            <input id="editValue" type="text" class="form-control" placeholder="(optional)">
          </div>

          <div class="mb-3">
            <label for="editPlaceholder" class="form-label">Placeholder</label>
            <input id="editPlaceholder" type="text" class="form-control" placeholder="(optional)">
          </div>

          <div class="mb-3">
            <label for="editName" class="form-label">Field Name (internal)</label>
            <span class="text-danger">*</span>
            <input id="editName" type="text" class="form-control" placeholder="camelCase">
          </div>

          <div class="mb-3">
            <div class="form-check form-switch">
              <input id="editRequired" class="form-check-input" type="checkbox" role="switch">
              <label class="form-check-label" for="editRequired">Required</label>
            </div>
          </div>
          <div class="mb-3">
            <div class="form-check form-switch">
              <input id="editDoNotStore" class="form-check-input" type="checkbox" role="switch">
              <label class="form-check-label" for="editDoNotStore">Do not store this field</label>
            </div>
          </div>

          <button id="editCancel" class="btn btn-danger waves-effect waves-light w-100">
            Delete Field
          </button>
        </div>
      </div>
    </div>
  </div>

  <!-- Right column (Preview) -->
  <div class="col-12 col-lg-8">
    <div class="card">
      <div
        class="card-header sticky-lg-top bg-label-secondary d-flex justify-content-between align-items-center flex-column flex-sm-row z-2 border-bottom">
        <div class="flex-grow-1 me-3" style="min-width: 0;">
          <h5 class="card-title mb-0" id="formTitleDisplay"
            style="cursor: pointer; user-select: none; white-space: nowrap; overflow: hidden; text-overflow: ellipsis; transition: all 0.2s ease;"
            onmouseover="this.style.opacity='0.7'" onmouseout="this.style.opacity='1'">
            {{form.title}}</h5>
          <input id="formTitle" type="text" class="form-control" value="{{form.title}}" placeholder="Form Title"
            style="display: none; width: 100%;" />
        </div>
        <div class="action-btns d-flex align-items-center gap-2 flex-shrink-0">
          <button id="saveBtn" class="btn btn-success">Save</button>
        </div>
      </div>
      <div class="card-body pt-4">
        <div id="preview" class="form-preview"></div>
      </div>
    </div>
  </div>
</div>

{{#section 'head'}}
<!-- Quill Rich Text Editor CSS -->
<link rel="stylesheet" href="https://cdn.quilljs.com/1.3.6/quill.snow.css">
{{/section}}

{{#section 'scripts'}}
{{#if preloadData}}
<script>
  try {
    // Create JSON string directly in template
    const jsonString = '{"id":"{{preloadData.id}}","title":"{{preloadData.title}}","category":"{{preloadData.category}}","fields":[{{#each preloadData.fields}}{"id":"{{id}}","type":"{{type}}","label":"{{label}}","placeholder":"{{placeholder}}","required":{{required}},"doNotStore":{{doNotStore}},"options":"{{options}}"}{{#unless @last}},{{/unless}}{{/each}}]}';

    const preloadData = JSON.parse(jsonString);

    localStorage.setItem('eform-maker-hbs', jsonString);
  } catch (e) {
    console.error('Preload error:', e);
  }
</script>
{{/if}}

<!-- Provide utils URL like the client page -->
<script>
  window.INTL_UTILS_URL = "https://cdn.jsdelivr.net/npm/intl-tel-input@18.2.1/build/js/utils.js";
  // Enable modular Builder boot
  window.BUILDER_USE_MODULAR = true;
</script>

<!-- Quill Rich Text Editor JS -->
<script src="https://cdn.quilljs.com/1.3.6/quill.min.js"></script>
<script>
  // Test Quill loading
  console.log('Quill loaded:', typeof window.Quill !== 'undefined');
  if (window.Quill) {
    console.log('Quill version:', window.Quill.version);
  }
</script>

<!-- SortableJS for robust drag-and-drop reordering -->
<script src="https://cdn.jsdelivr.net/npm/sortablejs@1.15.2/Sortable.min.js"></script>

<script type="module" src="/src/client/builder/index.js"></script>
{{/section}}<|MERGE_RESOLUTION|>--- conflicted
+++ resolved
@@ -71,7 +71,6 @@
                     class="text-start">Password</span></button></div>
 
               <!-- Additional field types -->
-<<<<<<< HEAD
               <div class="col-6 d-flex"><button type="button"
                   class="btn btn-outline-primary w-100 h-100 d-flex justify-content-start align-items-start text-start"
                   data-type="date"><i class="icon-base ti tabler-calendar icon-sm me-2"></i><span
@@ -86,26 +85,28 @@
                     class="text-start">Datetime</span></button></div>
               <div class="col-6 d-flex"><button type="button"
                   class="btn btn-outline-primary w-100 h-100 d-flex justify-content-start align-items-start text-start"
+                  data-type="month"><i class="icon-base ti tabler-calendar-stats icon-sm me-2"></i><span
+                    class="text-start">Month</span></button></div>
+              <div class="col-6 d-flex"><button type="button"
+                  class="btn btn-outline-primary w-100 h-100 d-flex justify-content-start align-items-start text-start"
+                  data-type="week"><i class="icon-base ti tabler-calendar-week icon-sm me-2"></i><span
+                    class="text-start">Week</span></button></div>
+              <div class="col-6 d-flex"><button type="button"
+                  class="btn btn-outline-primary w-100 h-100 d-flex justify-content-start align-items-start text-start"
+                  data-type="color"><i class="icon-base ti tabler-color-swatch icon-sm me-2"></i><span
+                    class="text-start">Color</span></button></div>
+              <div class="col-6 d-flex"><button type="button"
+                  class="btn btn-outline-primary w-100 h-100 d-flex justify-content-start align-items-start text-start"
                   data-type="url"><i class="icon-base ti tabler-link icon-sm me-2"></i><span
                     class="text-start">URL</span></button></div>
               <div class="col-6 d-flex"><button type="button"
                   class="btn btn-outline-primary w-100 h-100 d-flex justify-content-start align-items-start text-start"
                   data-type="file"><i class="icon-base ti tabler-file-upload icon-sm me-2"></i><span
                     class="text-start">File Upload</span></button></div>
-              <div class="col-6 d-flex"><button type="button"
-                  class="btn btn-outline-primary w-100 h-100 d-flex justify-content-start align-items-start text-start"
-                  data-type="richText"><i class="icon-base ti tabler-edit icon-sm me-2"></i><span
-                    class="text-start">Rich Text Editor</span></button></div>
-=======
-              <div class="col-6 d-flex"><button type="button" class="btn btn-outline-primary w-100 h-100 d-flex justify-content-start align-items-start text-start" data-type="date"><i class="icon-base ti tabler-calendar icon-sm me-2"></i><span class="text-start">Date</span></button></div>
-              <div class="col-6 d-flex"><button type="button" class="btn btn-outline-primary w-100 h-100 d-flex justify-content-start align-items-start text-start" data-type="time"><i class="icon-base ti tabler-clock icon-sm me-2"></i><span class="text-start">Time</span></button></div>
-              <div class="col-6 d-flex"><button type="button" class="btn btn-outline-primary w-100 h-100 d-flex justify-content-start align-items-start text-start" data-type="datetime"><i class="icon-base ti tabler-calendar-time icon-sm me-2"></i><span class="text-start">Datetime</span></button></div>
-              <div class="col-6 d-flex"><button type="button" class="btn btn-outline-primary w-100 h-100 d-flex justify-content-start align-items-start text-start" data-type="month"><i class="icon-base ti tabler-calendar-stats icon-sm me-2"></i><span class="text-start">Month</span></button></div>
-              
-              <div class="col-6 d-flex"><button type="button" class="btn btn-outline-primary w-100 h-100 d-flex justify-content-start align-items-start text-start" data-type="url"><i class="icon-base ti tabler-link icon-sm me-2"></i><span class="text-start">URL</span></button></div>
-              <div class="col-6 d-flex"><button type="button" class="btn btn-outline-primary w-100 h-100 d-flex justify-content-start align-items-start text-start" data-type="file"><i class="icon-base ti tabler-file-upload icon-sm me-2"></i><span class="text-start">File Upload</span></button></div>
-
->>>>>>> c9efc84f
+              <div class="col-12 d-flex"><button type="button"
+                  class="btn btn-outline-primary w-100 h-100 d-flex justify-content-start align-items-start text-start"
+                  data-type="range"><i class="icon-base ti tabler-adjustments-horizontal icon-sm me-2"></i><span
+                    class="text-start">Range</span></button></div>
             </div>
           </div>
 
