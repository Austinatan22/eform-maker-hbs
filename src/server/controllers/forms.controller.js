--- conflicted
+++ resolved
@@ -42,10 +42,7 @@
   date: 'fields/date',
   time: 'fields/time',
   datetime: 'fields/datetime',
-<<<<<<< HEAD
-=======
   month: 'fields/month',
->>>>>>> c9efc84f
   url: 'fields/url',
   file: 'fields/file',
   richText: 'fields/rich-text'
