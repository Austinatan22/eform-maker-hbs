--- conflicted
+++ resolved
@@ -148,6 +148,8 @@
       children: [
         { label: 'Users', href: '/admin/users', icon: 'ti tabler-users' },
         { label: 'Logs', href: '/admin/logs', icon: 'ti tabler-clipboard-list' }
+        { label: 'Users', href: '/admin/users', icon: 'ti tabler-users' },
+        { label: 'Logs', href: '/admin/logs', icon: 'ti tabler-clipboard-list' }
       ]
     });
   }
@@ -220,16 +222,12 @@
 app.use(usersRouter);
 app.use(logsRouter);
 app.use(formsRouter);
-<<<<<<< HEAD
 app.use(templatesRouter);
 app.use(categoriesRouter);
 
 // Serve uploaded files
 app.use('/uploads', express.static(path.join(ROOT, 'uploads')));
 
-=======
-app.use(adminRouter);
->>>>>>> c9efc84f
 app.get('/', (_req, res) => res.redirect('/forms'));
 
 // Global error handler
@@ -287,7 +285,6 @@
   layoutsDir: LAYOUTS_DIR,
   partialsDir: PARTIALS_DIR,
   helpers: {
-<<<<<<< HEAD
     // Equality helper
     eq(a, b) {
       return a === b;
@@ -318,9 +315,6 @@
       if (e === 'auth') return 'bg-label-warning';
       return 'bg-label-secondary';
     },
-=======
-    eq(a, b) { return String(a) === String(b); },
->>>>>>> c9efc84f
     section(name, options) {
       const root = options.data.root;
       root._sections ??= {};
